import socket
import struct
import logging
from ip_blocker import IPBlocker
<<<<<<< HEAD
from content_checker import ContentChecker
=======
import time
from dns_cache import DNSCache
>>>>>>> 183d0858

class DNSResolver:
    def __init__(self, primary_dns, primary_port, fallback_dns, fallback_port, notification_manager ):
        self.primary_dns = primary_dns
        self.primary_port = primary_port
        self.fallback_dns = fallback_dns
        self.fallback_port = fallback_port
        self.ip_blocker = IPBlocker()
        self.cache = DNSCache(max_size=1000, ttl=300)  # 5 minutes TTL for cached responses
        self.notification_manager = notification_manager
        self.content_checker = ContentChecker()

    def set_content_check_api_key(self, api_key: str) -> None:
        """Set the API key for content checking."""
        self.content_checker.set_api_key(api_key)

    def resolve(self, query_data):
        """
        Attempts to resolve a DNS query using cache then primary DNS first, then falls back to secondary DNS
        Returns the response data if successful, None if both attempts fail
        """
        cached_response = self.cache.get(query_data)
        if cached_response:
            logging.info("Cache hit for DNS query.")
            return cached_response

        # Try primary DNS first
        response = self._try_resolve(query_data, self.primary_dns, self.primary_port, is_primary=True)
        if response:
            self.cache.set(query_data, response)
            return response

        # Try fallback DNS if primary fails
        response = self._try_resolve(query_data, self.fallback_dns, self.fallback_port, is_primary=False)
        if response:
            self.notification_manager.notify_dns_error("Primary DNS failed to resolve query")
            self.cache.set(query_data, response)
            return response
            
        return None

<<<<<<< HEAD
        # Try fallback DNS
        response = self._try_resolve(query_data, self.fallback_dns, self.fallback_port, is_primary=False)
        
        if response:
            # Extract domain from query for content checking
            domain_parts = self._extract_domain_name(query_data, 12)  # Start after DNS header
            if domain_parts:
                domain = '.'.join(domain_parts)
                is_appropriate, reason = self.content_checker.check_domain(domain)
                if not is_appropriate:
                    self.notification_manager.notify_domain_blocked(domain, reason)
                    return None
                
        return response
=======
>>>>>>> 183d0858

    def _try_resolve(self, query_data, dns_server, port, is_primary):
        """
        Attempts to resolve a DNS query using the specified DNS server
        """
        query_id = struct.unpack('!H', query_data[:2])[0]
        dns_socket = socket.socket(socket.AF_INET, socket.SOCK_DGRAM)
        dns_socket.settimeout(10)  # Set a reasonable timeout of 5 seconds


        try:
            dns_socket.sendto(query_data, (dns_server, port))
            response_data, _ = dns_socket.recvfrom(1024)

            if len(response_data) > 12:
                answer_count = struct.unpack('!H', response_data[6:8])[0]
                if answer_count > 0:
                    # Extract and validate IP addresses from the response
                    if self._validate_response_ips(response_data):
                        logging.info(f"{'Primary' if is_primary else 'Fallback'} DNS resolved query ID: {query_id}")
                        if not is_primary:
                            self.notification_manager.notify_dns_change(self.primary_dns, dns_server)
                        return response_data
                    else:
                        logging.warning(f"Blocked IP detected in response for query ID: {query_id}")
                        return None

            logging.info(f"{'Primary' if is_primary else 'Fallback'} DNS returned no answers for query ID: {query_id}")
            return None

        except socket.timeout:
            logging.info(f"{'Primary' if is_primary else 'Fallback'} DNS timeout for query ID: {query_id}")
            return None
        finally:
            dns_socket.close()

    def _validate_response_ips(self, response_data):
        
        """
        Validates IP addresses in the DNS response against blocking rules
        Returns True if all IPs are valid, False if any are blocked
        """
        try:
            # Skip header (12 bytes) and question section
            offset = 12
            logging.debug(f"Initial offset: {offset}, Response length: {len(response_data)}")
            
            # Skip question section
            while response_data[offset] != 0:
                offset += 1
            logging.debug(f"After question section, offset: {offset}")
            
            offset += 5  # Skip null terminator and type/class
            logging.debug(f"After skipping type/class, offset: {offset}")
            
            # Check each answer section
            while offset < len(response_data):
                logging.debug(f"Processing answer section at offset: {offset}")
                
                # Skip the name field (which might be compressed)
                name_offset = offset
                while True:
                    if name_offset >= len(response_data):
                        break
                    length = response_data[name_offset]
                    if length == 0:
                        name_offset += 1
                        break
                    if length & 0xc0 == 0xc0:  # Compressed name
                        name_offset += 2
                        break
                    name_offset += 1 + length
                
                # Now we're at the type field
                record_type = struct.unpack('!H', response_data[name_offset:name_offset+2])[0]
                record_type_name = self._get_record_type_name(record_type)
                logging.debug(f"Record type at offset {name_offset}: {record_type} ({record_type_name})")
                
                # Handle different record types
                if record_type == 1:  # A Record (IPv4)
                    # Extract IPv4 address (4 bytes after the type/class)
                    ip_bytes = response_data[name_offset+10:name_offset+14]
                    ip_str = socket.inet_ntoa(ip_bytes)
                    logging.debug(f"Found A record with IPv4: {ip_str}")
                    
                    # Check if IP is blocked
                    is_blocked, reason = self.ip_blocker.is_blocked_ip(ip_str)
                    if is_blocked:
                        logging.warning(f"Blocked IPv4 detected: {ip_str} - {reason}")
                        return False

                elif record_type == 28:  # AAAA Record (IPv6)
                    # Extract IPv6 address (16 bytes after the type/class)
                    ip_bytes = response_data[name_offset+10:name_offset+26]
                    ip_str = socket.inet_ntop(socket.AF_INET6, ip_bytes)
                    logging.debug(f"Found AAAA record with IPv6: {ip_str}")
                    
                    # Check if IP is blocked
                    is_blocked, reason = self.ip_blocker.is_blocked_ip(ip_str)
                    if is_blocked:
                        logging.warning(f"Blocked IPv6 detected: {ip_str} - {reason}")
                        return False

                elif record_type == 5:  # CNAME Record
                    # Extract the target domain name
                    target_name = self._extract_domain_name(response_data, name_offset+10)
                    logging.debug(f"Found CNAME record pointing to: {'.'.join(target_name)}")
                    # Note: We don't block CNAMEs, they're just aliases

                elif record_type == 6:  # SOA Record
                    try:
                        # Extract the primary nameserver and admin email
                        current_offset = name_offset + 10
                        primary_ns = self._extract_domain_name(response_data, current_offset)
                        current_offset += len(primary_ns) + 1  # +1 for the length byte
                        admin_email = self._extract_domain_name(response_data, current_offset)
                        logging.debug(f"Found SOA record - Primary NS: {'.'.join(primary_ns)}, Admin: {'.'.join(admin_email)}")
                    except Exception as e:
                        logging.debug(f"Error parsing SOA record: {str(e)}")
                        # Don't block on SOA parsing errors, just log and continue
                    # Note: We don't block SOA records

                elif record_type == 65:  # HTTPS Record
                    try:
                        # Extract the target name
                        target_name = self._extract_domain_name(response_data, name_offset+10)
                        logging.debug(f"Found HTTPS record pointing to: {'.'.join(target_name)}")
                    except Exception as e:
                        logging.debug(f"Error parsing HTTPS record: {str(e)}")
                        # Don't block on HTTPS parsing errors, just log and continue
                    # Note: We don't block HTTPS records
                
                # Move to next record
                data_length = struct.unpack('!H', response_data[name_offset+8:name_offset+10])[0]
                offset = name_offset + 10 + data_length
                logging.debug(f"Next record offset: {offset}")

            return True
        except Exception as e:
            logging.error(f"Error validating response IPs: {str(e)}")
            return False

    def _get_record_type_name(self, record_type):
        """
        Returns the name of a DNS record type
        """
        record_types = {
            1: "A",
            2: "NS",
            5: "CNAME",
            6: "SOA",
            15: "MX",
            16: "TXT",
            28: "AAAA",
            65: "HTTPS"
        }
        return record_types.get(record_type, f"Unknown({record_type})")

    def _extract_domain_name(self, data, offset):
        """
        Extracts a domain name from DNS response data starting at the given offset
        Handles both direct names and compressed names (pointers)
        """
        name_parts = []
        current_offset = offset
        
        while True:
            if current_offset >= len(data):
                break
                
            length = data[current_offset]
            if length == 0:
                break
                
            # Check if this is a pointer
            if length & 0xc0 == 0xc0:
                # Get the pointer offset
                pointer = struct.unpack('!H', data[current_offset:current_offset+2])[0] & 0x3fff
                # Recursively get the name from the pointer location
                name_parts.extend(self._extract_domain_name(data, pointer))
                break
                
            # Regular name part
            current_offset += 1
            try:
                name_parts.append(data[current_offset:current_offset+length].decode('ascii'))
            except UnicodeDecodeError:
                # If we can't decode as ASCII, try to handle it as a compressed name
                if length & 0xc0 == 0xc0:
                    pointer = struct.unpack('!H', data[current_offset-1:current_offset+1])[0] & 0x3fff
                    name_parts.extend(self._extract_domain_name(data, pointer))
                    break
                else:
                    # If it's not a compressed name, just skip this part
                    logging.debug(f"Could not decode name part at offset {current_offset}")
            current_offset += length
        return name_parts <|MERGE_RESOLUTION|>--- conflicted
+++ resolved
@@ -2,12 +2,9 @@
 import struct
 import logging
 from ip_blocker import IPBlocker
-<<<<<<< HEAD
 from content_checker import ContentChecker
-=======
 import time
 from dns_cache import DNSCache
->>>>>>> 183d0858
 
 class DNSResolver:
     def __init__(self, primary_dns, primary_port, fallback_dns, fallback_port, notification_manager ):
@@ -40,16 +37,6 @@
             self.cache.set(query_data, response)
             return response
 
-        # Try fallback DNS if primary fails
-        response = self._try_resolve(query_data, self.fallback_dns, self.fallback_port, is_primary=False)
-        if response:
-            self.notification_manager.notify_dns_error("Primary DNS failed to resolve query")
-            self.cache.set(query_data, response)
-            return response
-            
-        return None
-
-<<<<<<< HEAD
         # Try fallback DNS
         response = self._try_resolve(query_data, self.fallback_dns, self.fallback_port, is_primary=False)
         
@@ -61,11 +48,11 @@
                 is_appropriate, reason = self.content_checker.check_domain(domain)
                 if not is_appropriate:
                     self.notification_manager.notify_domain_blocked(domain, reason)
-                    return None
-                
+
+            self.cache.set(query_data, response)
+
         return response
-=======
->>>>>>> 183d0858
+
 
     def _try_resolve(self, query_data, dns_server, port, is_primary):
         """
